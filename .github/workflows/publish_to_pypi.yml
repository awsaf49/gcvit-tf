--- conflicted
+++ resolved
@@ -1,45 +1,36 @@
-name: Publish Python 🐍 distributions 📦 to PyPI
-
-on:
-  workflow_dispatch:
-
-jobs:
-  build-n-publish:
-    name: Build and publish Python 🐍 distributions 📦 to PyPI
-<<<<<<< HEAD
-    runs-on: ubuntu-20.04
-=======
-    runs-on: ubuntu-latest
->>>>>>> d2ab3c39
-    steps:
-    - uses: actions/checkout@master
-    - name: Set up Python 3.8
-      uses: actions/setup-python@v1
-      with:
-<<<<<<< HEAD
-        python-version: 3.6
-  
-=======
-        python-version: 3.8
->>>>>>> d2ab3c39
-    - name: Install pypa/build
-      run: >-
-        python -m
-        pip install
-        build
-        --user
-
-    - name: Build a binary wheel and a source tarball
-      run: >-
-        python -m
-        build
-        --sdist
-        --wheel
-        --outdir dist/
-        .
-  
-    - name: Publish distribution 📦 to PyPI
-      if: github.event_name == 'push' && startsWith(github.ref, 'refs/tags')
-      uses: pypa/gh-action-pypi-publish@release/v1
-      with:
-        password: ${{ secrets.PYPI_API_TOKEN }}
+name: Publish Python 🐍 distributions 📦 to PyPI
+
+on:
+  workflow_dispatch:
+
+jobs:
+  build-n-publish:
+    name: Build and publish Python 🐍 distributions 📦 to PyPI
+    runs-on: ubuntu-latest
+    steps:
+    - uses: actions/checkout@master
+    - name: Set up Python 3.8
+      uses: actions/setup-python@v1
+      with:
+        python-version: 3.8
+    - name: Install pypa/build
+      run: >-
+        python -m
+        pip install
+        build
+        --user
+
+    - name: Build a binary wheel and a source tarball
+      run: >-
+        python -m
+        build
+        --sdist
+        --wheel
+        --outdir dist/
+        .
+  
+    - name: Publish distribution 📦 to PyPI
+      if: github.event_name == 'push' && startsWith(github.ref, 'refs/tags')
+      uses: pypa/gh-action-pypi-publish@release/v1
+      with:
+        password: ${{ secrets.PYPI_API_TOKEN }}