<<<<<<< HEAD
tensorflow_addons
=======
typing
>>>>>>> fa5cd35f
gradio
numpy
matplotlib<|MERGE_RESOLUTION|>--- conflicted
+++ resolved
@@ -1,8 +1,4 @@
-<<<<<<< HEAD
-tensorflow_addons
-=======
-typing
->>>>>>> fa5cd35f
-gradio
-numpy
+typing
+gradio
+numpy
 matplotlib